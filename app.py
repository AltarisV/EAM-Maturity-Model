--- conflicted
+++ resolved
@@ -9,7 +9,6 @@
 try:
     from docx import Document
     from docx.shared import Inches
-
     DOCX_AVAILABLE = True
 except Exception:
     DOCX_AVAILABLE = False
@@ -18,7 +17,6 @@
 
 st.set_page_config(page_title="EAM Maturity Assessment", layout="wide")
 
-<<<<<<< HEAD
 # ------------------------------
 # Localization
 # ------------------------------
@@ -26,11 +24,6 @@
     "en": {
         "title": "EAM Maturity Assessment",
         "intro": """
-=======
-st.title("EAM Maturity Assessment")
-
-st.markdown("""
->>>>>>> 40ac5e6a
 This assessment is based on a maturity model for Enterprise Architecture Management (EAM).
 
 For each dimension and phase of the ADM, criteria are shown that are assigned to a specific maturity level:
@@ -52,11 +45,11 @@
         "download_docx": "📥 Download DOCX",
         "results": "Assessment Results",
         "next_steps": "Next Steps",
-        "no_next": "All criteria within the relevant range are fulfilled – no open Next Steps between Baseline and Ceiling.",
+        "no_next": "All criteria within the relevant range are fulfilled – no open Next Steps within the Baseline–Ceiling range.",
         "glossary": "ℹ️ Glossary / Explanations",
-        "select_term": "Select term",
+        "select_term": "Select a term",
         "lang_select": "🌐 Language",
-        "chart-sidebar-heading": "Key Figure"
+        "chart-sidebar-heading": "Metric"
     },
     "de": {
         "title": "EAM Reifegrad-Assessment",
@@ -66,7 +59,7 @@
 Für jede Dimension und Phase des ADM werden Kriterien angezeigt, die einem bestimmten Reifegrad-Level zugeordnet sind:
 
 - Wenn **alle Kriterien** eines Levels und der darunterliegenden Levels erfüllt sind, gilt dieses Level als **Baseline**.
-- Das höchste Level, in dem **mindestens ein Kriterium** erfüllt ist, gilt als **Deckel**.
+- Das höchste Level, in dem **mindestens ein Kriterium** erfüllt ist, gilt als **Deckel** (Ceiling).
 - Die tatsächliche Reife liegt zwischen Baseline und Deckel.
 - Innerhalb dieses Bereichs sollten die nächsten Schritte zur Verbesserung der Unternehmensarchitektur geplant werden (beginnend beim niedrigsten Level).
 
@@ -75,14 +68,14 @@
         "sidebar_tests": "Testfunktionen",
         "btn_random": "🎲 Zufällig ausfüllen",
         "btn_reset": "↩︎ Zurücksetzen",
-        "sidebar_chart": "Reifegrad-Diagram",
+        "sidebar_chart": "Reifegrad-Diagramm",
         "export": "Export",
         "docx_info": "`python-docx` ist nicht installiert. Bitte ausführen: `pip install python-docx`.",
         "btn_docx": "📄 DOCX-Report erstellen",
         "download_docx": "📥 DOCX herunterladen",
         "results": "Bewertungsergebnisse",
         "next_steps": "Nächste Schritte",
-        "no_next": "Alle Kriterien in den relevanten Bereichen sind erfüllt – keine offenen Next Steps im Baseline–Deckel-Bereich.",
+        "no_next": "Alle Kriterien in den relevanten Bereichen sind erfüllt – keine offenen Next Steps im Baseline–Ceiling-Bereich.",
         "glossary": "ℹ️ Glossar / Erklärungen",
         "select_term": "Begriff auswählen",
         "lang_select": "🌐 Sprache",
@@ -100,20 +93,21 @@
     st.markdown("### 🌐 Language / Sprache")
     btn_label = "🇬🇧 English" if st.session_state["lang"] == "en" else "🇩🇪 Deutsch"
     if st.button(btn_label, key="lang_toggle"):
+        # --- Antworten snappen (alle Checkbox-Werte sichern) ---
         snap = {}
         for k, v in st.session_state.items():
             if isinstance(k, str) and k.startswith("resp|"):
                 snap[k] = bool(v)
         st.session_state["__resp_snapshot"] = snap
+
+        # Sprache umschalten und rerun
         st.session_state["lang"] = "de" if st.session_state["lang"] == "en" else "en"
         st.rerun()
 
 lang = st.session_state["lang"]
 texts = translations[lang]
 
-
-# ------------------------------
-<<<<<<< HEAD
+# ------------------------------
 # Daten laden aus EINER Datei: alba.csv (ID + EN/DE-Text)
 # ------------------------------
 @st.cache_data(show_spinner=False)
@@ -154,23 +148,6 @@
     # Nur Level > 0 und nicht-leere Beschreibungen anzeigen
     df = df[(df["level_num"] > 0) & (df["Description"].astype(str).str.strip() != "")]
     return df[["Dimension", "ADM-Phases", "level_num", "ID", "Description"]]
-
-=======
-# Data loading
-# ------------------------------
-@st.cache_data(show_spinner=False)
-def load_data(path: str) -> pd.DataFrame:
-    df = pd.read_csv(path, sep=';', encoding='utf-8-sig')
-    # Fill down Dimensions and Phases
-    df["Dimension"] = df["Dimension"].ffill()
-    df["ADM-Phases"] = df.groupby("Dimension")["ADM-Phases"].ffill().fillna("")
-    # Extract numeric level
-    df["level_num"] = df["Maturity Level"].str.extract(r"(\d+)").astype(int)
-    # Hide level 0 (no selection)
-    df = df[df["level_num"] > 0].copy()
-    return df
->>>>>>> 40ac5e6a
-
 
 def load_value_data(path: str) -> pd.DataFrame:
     """Erwartet Schema: ID;Value (optional)."""
@@ -184,34 +161,21 @@
     vdf["Value"] = vdf["Value"].astype(str).fillna("")
     return vdf[["ID", "Value"]]
 
-
-
 try:
     raw = load_model("alba.csv", lang)
 except Exception as e:
-<<<<<<< HEAD
     st.error(f"Fehler beim Laden von alba.csv: {e}")
     st.stop()
 
 # Gruppierte Kriterien je (Dimension, Phase, Level) – IDs & Descriptions als Listen
-=======
-    st.error(f"Error while loading CSV: {e}")
-    st.stop()
-
-# Grouped criteria per (Dimension, Phase, Level)
->>>>>>> 40ac5e6a
 criteria = (
     raw.sort_values(["Dimension", "ADM-Phases", "level_num", "Description"])
-        .groupby(["Dimension", "ADM-Phases", "level_num"])
-        .agg(IDs=("ID", list), Descs=("Description", list))
-        .reset_index()
+       .groupby(["Dimension", "ADM-Phases", "level_num"])
+       .agg(IDs=("ID", list), Descs=("Description", list))
+       .reset_index()
 )
 
-<<<<<<< HEAD
 # Reihenfolge der Phasen definieren (Labels aus dem Modell – hier englische Bezeichnungen)
-=======
-# Define phase order
->>>>>>> 40ac5e6a
 phase_order = [
     "Preliminary",
     "A – Architecture Vision",
@@ -231,16 +195,14 @@
 )
 criteria = criteria.sort_values(["phase_order", "level_num"]).reset_index(drop=True)
 
-# Auswahl von vorheriger Sprache übernehmen
+# Auswahl von vorheriger Sprache übernehmen (Snapshot zurückspielen)
 if "__resp_snapshot" in st.session_state:
     resp_snap = st.session_state["__resp_snapshot"] or {}
-    # vorhandene IDs im aktuellen Modell wiederbelegen
     for _, row in criteria.iterrows():
         for item_id in row["IDs"]:
             k = f"resp|{item_id}"
             if k in resp_snap:
                 st.session_state[k] = bool(resp_snap[k])
-    # nur einmalig verwenden
     del st.session_state["__resp_snapshot"]
 
 # Mehrwert-Texte optional per ID mappen
@@ -253,33 +215,21 @@
 # ------------------------------
 RESP_KEY_PREFIX = "resp|"
 
-# Weight for random fill per level (1 very often … 5 rarely)
 LEVEL_FILL_PROB = {1: 0.90, 2: 0.80, 3: 0.50, 4: 0.10, 5: 0.02}
-
 
 def fill_probability(level: int) -> float:
     return LEVEL_FILL_PROB.get(int(level), 0.50)
-
 
 def checkbox_key(item_id: str) -> str:
     # Sprachunabhängig stabil
     return f"{RESP_KEY_PREFIX}{item_id}"
 
-
 def init_state_if_missing():
-<<<<<<< HEAD
     for _, row in criteria.iterrows():
         for item_id in row["IDs"]:
             k = checkbox_key(item_id)
-=======
-    # Initialize checkbox keys if missing
-    for g_idx, row in criteria.iterrows():
-        for c_idx, _ in enumerate(row["Description"]):
-            k = checkbox_key(g_idx, c_idx)
->>>>>>> 40ac5e6a
             if k not in st.session_state:
                 st.session_state[k] = False
-
 
 def collect_responses() -> pd.DataFrame:
     records = []
@@ -297,7 +247,6 @@
             })
     return pd.DataFrame(records)
 
-
 def summarize(responses_df: pd.DataFrame):
     # Aggregate per (Dimension, Phase, Level)
     grp = (responses_df.groupby(["Dimension", "ADM-Phases", "level_num"])
@@ -308,16 +257,9 @@
 
     # Results per (Dimension, Phase)
     results = []
-<<<<<<< HEAD
     for (dim, phase), sub in grp.groupby(["Dimension", "ADM-Phases"], sort=False):
-        base = 0
-        for k in sorted(sub["level_num"].unique()):
-=======
-    for (dim, phase), sub in grp.groupby(["Dimension", "ADM-Phases"]):
         baseline = 0
         for k in sorted(sub["level_num"].unique()):
-            # all levels <= k must be fully fulfilled
->>>>>>> 40ac5e6a
             if sub.loc[sub["level_num"] <= k, "fulfilled"].all():
                 baseline = k
         ceiling = sub.loc[sub["any"], "level_num"].max() if sub["any"].any() else 0
@@ -329,35 +271,29 @@
         })
 
     df_res = pd.DataFrame(results)
-<<<<<<< HEAD
-    # Label bauen (Phase, sonst Dimension)
+
+    # Label (Phase, sonst Dimension)
     df_res["Label"] = df_res.apply(
         lambda r: r["ADM-Phases"] if r["ADM-Phases"] else r["Dimension"], axis=1
     )
 
-    # Dynamische Sortierung: erst nach Phasenrang (wenn bekannt), dann Label
+    # Dynamische Sortierung: erst nach Phasenrang, dann Label
     def _phase_rank(phase):
         return phase_order.index(phase) if phase in phase_order else len(phase_order)
 
     df_res["__rank"] = df_res["ADM-Phases"].apply(_phase_rank)
     df_res = (
         df_res.sort_values(["__rank", "Label"])
-            .drop(columns="__rank")
-            .reset_index(drop=True)
+              .drop(columns="__rank")
+              .reset_index(drop=True)
     )
+
     # Zusatzkennzahl
-    df_res["Durchschnitt"] = (df_res["Baseline"] + df_res["Deckel"]) / 2
+    df_res["Average"] = (df_res["Baseline"] + df_res["Ceiling"]) / 2
+
     # Reihenfolge für die Altair-X-Achse
     x_order = df_res["Label"].tolist()
     return df_res, grp, x_order
-=======
-    df_res["Average"] = (df_res["Baseline"] + df_res["Ceiling"]) / 2
-    df_res["Label"] = df_res.apply(lambda r: r["ADM-Phases"] if r["ADM-Phases"] else r["Dimension"], axis=1)
-    df_res["Label"] = pd.Categorical(df_res["Label"], categories=label_order, ordered=True)
-    df_res = df_res.sort_values("Label").reset_index(drop=True)
-    return df_res, grp
->>>>>>> 40ac5e6a
-
 
 def build_next_steps(df_res: pd.DataFrame, grp_levels: pd.DataFrame, responses_df: pd.DataFrame) -> pd.DataFrame:
     # Build Next Steps per phase: unmet criteria between Baseline+1 .. Ceiling (or Level 1 if nothing is met)
@@ -387,7 +323,6 @@
     df_next = pd.DataFrame(next_rows).sort_values(["Dimension", "ADM-Phases", "Level"]).reset_index(drop=True)
     return df_next
 
-
 def generate_chart_image(df_res: pd.DataFrame) -> BytesIO:
     """Render a compact chart with numeric indices on the x-axis for readability.
     The detailed mapping is provided in a table below the chart in the DOCX.
@@ -414,7 +349,6 @@
     plt.close(fig)
     buf.seek(0)
     return buf
-
 
 # ------------------------------
 # Markdown → DOCX (bold + bullets + linebreaks)
@@ -430,7 +364,6 @@
             run.bold = True
         else:
             paragraph.add_run(part)
-
 
 def add_markdownish_text(doc, text: str):
     """Render a small subset of Markdown-like text into python-docx:
@@ -450,7 +383,6 @@
             p = doc.add_paragraph()
             _add_runs_with_markdown(p, line)
 
-
 def build_docx_report(df_res: pd.DataFrame, responses_df: pd.DataFrame) -> BytesIO:
     if not DOCX_AVAILABLE:
         raise RuntimeError("`python-docx` is not installed.")
@@ -536,25 +468,16 @@
     out.seek(0)
     return out
 
-
 # ------------------------------
 # Sidebar: Test functions, chart & export
 # ------------------------------
 with st.sidebar:
-<<<<<<< HEAD
     st.subheader(texts["sidebar_tests"])
-=======
-    st.subheader("Test Functions")
->>>>>>> 40ac5e6a
     col_a, col_b = st.columns(2)
 
     # Zufällig ausfüllen (mit stabilen ID-Keys)
     with col_a:
-<<<<<<< HEAD
         if st.button(texts["btn_random"]):
-=======
-        if st.button("🎲 Fill randomly"):
->>>>>>> 40ac5e6a
             init_state_if_missing()
             for _, row in criteria.iterrows():
                 lvl = int(row["level_num"])
@@ -565,11 +488,7 @@
 
     # Antworten zurücksetzen (Sprache bleibt unangetastet)
     with col_b:
-<<<<<<< HEAD
         if st.button(texts["btn_reset"]):
-=======
-        if st.button("↩︎ Reset"):
->>>>>>> 40ac5e6a
             for k in list(st.session_state.keys()):
                 if isinstance(k, str) and k.startswith(RESP_KEY_PREFIX):
                     st.session_state[k] = False
@@ -581,11 +500,9 @@
 init_state_if_missing()
 for _, row in criteria.iterrows():
     dim, phase, level = row["Dimension"], row["ADM-Phases"], row["level_num"]
-
     header = f"{dim} – {phase} – Level {level}" if phase else f"{dim} – Level {level}"
 
     with st.expander(header, expanded=False):
-<<<<<<< HEAD
         first_id = row["IDs"][0] if row["IDs"] else None
         for item_id, desc, val in zip(row["IDs"], row["Descs"], row["Values"]):
             desc_str = str(desc).strip()
@@ -593,11 +510,6 @@
                 continue
             k = checkbox_key(item_id)
             if item_id == first_id:
-=======
-        for c_idx, desc in enumerate(row["Description"]):
-            k = checkbox_key(g_idx, c_idx)
-            if c_idx == 0:
->>>>>>> 40ac5e6a
                 col1, col2 = st.columns([20, 1])
                 with col1:
                     st.checkbox(desc_str, key=k)
@@ -624,38 +536,24 @@
 ).mark_line(point=True).encode(
     x=alt.X("Label:N", title="Phase / Dimension", sort=x_order),
     y=alt.Y("Level:Q", title="Level"),
-<<<<<<< HEAD
     color=alt.Color("Metric:N", title=texts["chart-sidebar-heading"]),
-=======
-    color=alt.Color("Metric:N", title="Metric"),
->>>>>>> 40ac5e6a
     tooltip=[
         alt.Tooltip("Label:N", title="Phase/Dimension"),
-        alt.Tooltip("Metric:N", title="Metric"),
+        alt.Tooltip("Metric:N", title=texts["chart-sidebar-heading"]),
         alt.Tooltip("Level:Q", title="Level")
     ]
 )
 
 with st.sidebar:
-<<<<<<< HEAD
     st.subheader(texts["sidebar_chart"])
-=======
-    st.subheader("Maturity Chart")
->>>>>>> 40ac5e6a
     st.altair_chart(chart, use_container_width=True)
 
     st.markdown("---")
     st.subheader(texts["export"])
     if not DOCX_AVAILABLE:
-<<<<<<< HEAD
         st.info(texts["docx_info"])
     else:
         if st.button(texts["btn_docx"]):
-=======
-        st.info("`python-docx` is not installed. Please run: `pip install python-docx`.")
-    else:
-        if st.button("📄 Create DOCX report"):
->>>>>>> 40ac5e6a
             try:
                 docx_buf = build_docx_report(df_res, responses_df)
                 st.download_button(
@@ -667,8 +565,7 @@
             except Exception as e:
                 st.error(f"Error while creating DOCX: {e}")
 
-<<<<<<< HEAD
-# Hauptbereich: Tabellen
+# Hauptbereich / Main area
 st.subheader(texts["results"])
 st.dataframe(df_res, use_container_width=True)
 
@@ -681,23 +578,6 @@
 
 # Glossar zuletzt (optional im Hauptbereich)
 with st.expander(texts["glossary"]):
-=======
-# Main area: tables
-st.subheader("Assessment Results")
-st.dataframe(df_res, use_container_width=True)
-
-st.subheader("Next Steps")
-df_next = build_next_steps(df_res, grp_levels, responses_df)
-if df_next.empty:
-    st.success(
-        "All criteria in the relevant areas are fulfilled — no open next steps within the Baseline–Ceiling range."
-    )
-else:
-    st.dataframe(df_next, use_container_width=True)
-
-# Glossary (optional)
-with st.expander("ℹ️ Glossary / Explanations"):
->>>>>>> 40ac5e6a
     glossary = {
         "Baseline": "Highest level where all criteria up to and including that level are fulfilled.",
         "Ceiling": "Highest level where at least one criterion is fulfilled.",
@@ -705,11 +585,6 @@
         "ADM": "Architecture Development Method — the TOGAF method with phases from Preliminary to H.",
         "Architecture Requirements Management": "Cross-cutting process that manages requirements across all phases.",
     }
-<<<<<<< HEAD
-    term = st.selectbox(texts["select_term"], options=["(bitte wählen)"] + list(glossary.keys()))
-    if term != "(bitte wählen)":
-=======
-    term = st.selectbox("Select a term", options=["(please choose)"] + list(glossary.keys()))
-    if term != "(please choose)":
->>>>>>> 40ac5e6a
+    term = st.selectbox(texts["select_term"], options=["(bitte wählen)" if lang=="de" else "(please choose)"] + list(glossary.keys()))
+    if term not in ["(bitte wählen)", "(please choose)"]:
         st.markdown(f"**{term}:** {glossary[term]}")